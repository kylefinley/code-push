﻿import * as assert from "assert";
import * as sinon from "sinon";
import Q = require("q");
import * as path from "path";
import Promise = Q.Promise;
import * as codePush from "code-push/script/types";
import * as cli from "../definitions/cli";
import * as cmdexec from "../script/command-executor";
import * as os from "os";

function assertJsonDescribesObject(json: string, object: Object): void {
    // Make sure JSON is indented correctly
    assert.equal(json, JSON.stringify(object, /*replacer=*/ null, /*spacing=*/ 2));
}

function ensureInTestAppDirectory(): void {
    if (!~__dirname.indexOf("/resources/TestApp")) {
        process.chdir(__dirname + "/resources/TestApp");
    }
}

export class SdkStub {
    public getAccountInfo(): Promise<codePush.Account> {
        return Q(<codePush.Account>{
            email: "a@a.com"
        });
    }

    public addAccessKey(machine: string, description?: string): Promise<codePush.AccessKey> {
        return Q(<codePush.AccessKey>{
            name: "key123",
            createdTime: new Date().getTime(),
            createdBy: os.hostname(),
            description: description
        });
    }

    public addApp(name: string): Promise<codePush.App> {
        return Q(<codePush.App>{
            name: name
        });
    }

    public addCollaborator(name: string, email: string): Promise<void> {
        return Q(<void>null);
    }

    public addDeployment(appId: string, name: string): Promise<codePush.Deployment> {
        return Q(<codePush.Deployment>{
            name: name,
            key: "6"
        });
    }

    public getAccessKeys(): Promise<codePush.AccessKey[]> {
        return Q([<codePush.AccessKey>{
            name: "8",
            createdTime: 0,
            createdBy: os.hostname(),
            description: "Test Description"
        }]);
    }

    public getApps(): Promise<codePush.App[]> {
        return Q([<codePush.App>{
            name: "a",
            collaborators: { "a@a.com": { permission: "Owner", isCurrentAccount: true } }
        }, <codePush.App>{
            name: "b",
            collaborators: { "a@a.com": { permission: "Owner", isCurrentAccount: true } }
        }]);
    }

    public getDeployments(appId: string): Promise<codePush.Deployment[]> {
        return Q([<codePush.Deployment>{
            name: "Production",
            key: "6"
        }, <codePush.Deployment>{
            name: "Staging",
            key: "6",
            package: {
                appVersion: "1.0.0",
                description: "fgh",
                label: "v2",
                packageHash: "jkl",
                isMandatory: true,
                size: 10,
                blobUrl: "http://mno.pqr",
                uploadTime: 1000
            }
        }]);
    }

    public getDeploymentHistory(appId: string, deploymentId: string): Promise<codePush.Package[]> {
        return Q([
            <codePush.Package>{
                description: null,
                appVersion: "1.0.0",
                isMandatory: false,
                packageHash: "463acc7d06adc9c46233481d87d9e8264b3e9ffe60fe98d721e6974209dc71a0",
                blobUrl: "https://fakeblobstorage.net/storagev2/blobid1",
                uploadTime: 1447113596270,
                size: 1,
                label: "v1"
            },
            <codePush.Package>{
                description: "New update - this update does a whole bunch of things, including testing linewrapping",
                appVersion: "1.0.1",
                isMandatory: false,
                packageHash: "463acc7d06adc9c46233481d87d9e8264b3e9ffe60fe98d721e6974209dc71a0",
                blobUrl: "https://fakeblobstorage.net/storagev2/blobid2",
                uploadTime: 1447118476669,
                size: 2,
                label: "v2"
            }
        ]);
    }

    public getDeploymentMetrics(appId: string, deploymentId: string): Promise<any> {
        return Q({
            "1.0.0": {
                active: 123
            },
            "v1": {
                active: 789,
                downloaded: 456,
                failed: 654,
                installed: 987
            },
            "v2": {
                active: 123,
                downloaded: 321,
                failed: 789,
                installed: 456
            }
        });
    }

    public getCollaborators(app: codePush.App): Promise<any> {
        return Q({
            "a@a.com": {
                permission: "Owner",
                isCurrentAccount: true
            },
            "b@b.com": {
                permission: "Collaborator",
                isCurrentAccount: false
            }
        });
    }

    public release(appId: string, deploymentId: string): Promise<string> {
        return Q("Successfully released");
    }

    public removeAccessKey(accessKeyId: string): Promise<void> {
        return Q(<void>null);
    }

    public removeApp(appId: string): Promise<void> {
        return Q(<void>null);
    }

    public removeCollaborator(name: string, email: string): Promise<void> {
        return Q(<void>null);
    }

    public removeDeployment(appId: string, deployment: string): Promise<void> {
        return Q(<void>null);
    }

    public renameApp(app: codePush.App): Promise<void> {
        return Q(<void>null);
    }

    public transferApp(app: codePush.App): Promise<void> {
        return Q(<void>null);
    }

    public renameDeployment(appId: string, deployment: codePush.Deployment): Promise<void> {
        return Q(<void>null);
    }
}

describe("CLI", () => {
    var log: Sinon.SinonStub;
    var sandbox: Sinon.SinonSandbox;
    var spawn: Sinon.SinonStub;
    var wasConfirmed = true;
    const INVALID_RELEASE_FILE_ERROR_MESSAGE: string = "It is unnecessary to package releases in a .zip or binary file. Please specify the direct path to the update content's directory (e.g. /platforms/ios/www) or file (e.g. main.jsbundle).";

    beforeEach((): void => {
        wasConfirmed = true;

        sandbox = sinon.sandbox.create();

        sandbox.stub(cmdexec, "confirm", (): Promise<boolean> => Q(wasConfirmed));
        sandbox.stub(cmdexec, "createEmptyTempReleaseFolder", (): Promise<void> => Q(<void>null));
        log = sandbox.stub(cmdexec, "log", (message: string): void => { });
        spawn = sandbox.stub(cmdexec, "spawn", (command: string, commandArgs: string[]): any => {
            return {
                stdout: { on: () => { } },
                stderr: { on: () => { } },
                on: (event: string, callback: () => void) => {
                    callback();
                }
            };
        });
        cmdexec.sdk = <any>new SdkStub();
    });

    afterEach((): void => {
        sandbox.restore();
    });

    it("accessKeyAdd creates access key with description", (done: MochaDone): void => {
        var command: cli.IAccessKeyAddCommand = {
            type: cli.CommandType.accessKeyAdd,
            description: "Test description"
        };

        cmdexec.execute(command)
            .done((): void => {
                sinon.assert.calledOnce(log);
                assert.equal(log.args[0].length, 1);

                var actual: string = log.args[0][0];
                var expected = "Successfully created a new access key \"Test description\": key123";

                assert.equal(actual, expected);
                done();
            });
    });

    it("accessKeyList lists access key names and ID's", (done: MochaDone): void => {
        var command: cli.IAccessKeyListCommand = {
            type: cli.CommandType.accessKeyList,
            format: "json"
        };

        cmdexec.execute(command)
            .done((): void => {
                sinon.assert.calledOnce(log);
                assert.equal(log.args[0].length, 1);

                var actual: string = log.args[0][0];
                var expected = [
                    {
                        name: "8",
                        createdTime: 0,
                        createdBy: os.hostname(),
                        description: "Test Description"
                    }
                ];

                assertJsonDescribesObject(actual, expected);
                done();
            });
    });

    it("accessKeyRemove removes access key", (done: MochaDone): void => {
        var command: cli.IAccessKeyRemoveCommand = {
            type: cli.CommandType.accessKeyRemove,
            accessKey: "8"
        };

        var removeAccessKey: Sinon.SinonSpy = sandbox.spy(cmdexec.sdk, "removeAccessKey");

        cmdexec.execute(command)
            .done((): void => {
                sinon.assert.calledOnce(removeAccessKey);
                sinon.assert.calledWithExactly(removeAccessKey, "8");
                sinon.assert.calledOnce(log);
                sinon.assert.calledWithExactly(log, "Successfully removed the \"8\" access key.");

                done();
            });
    });

    it("accessKeyRemove does not remove access key if cancelled", (done: MochaDone): void => {
        var command: cli.IAccessKeyRemoveCommand = {
            type: cli.CommandType.accessKeyRemove,
            accessKey: "8"
        };

        var removeAccessKey: Sinon.SinonSpy = sandbox.spy(cmdexec.sdk, "removeAccessKey");

        wasConfirmed = false;

        cmdexec.execute(command)
            .done((): void => {
                sinon.assert.notCalled(removeAccessKey);
                sinon.assert.calledOnce(log);
                sinon.assert.calledWithExactly(log, "Access key removal cancelled.");

                done();
            });
    });

    it("appAdd reports new app name and ID", (done: MochaDone): void => {
        var command: cli.IAppAddCommand = {
            type: cli.CommandType.appAdd,
            appName: "a"
        };

        var addApp: Sinon.SinonSpy = sandbox.spy(cmdexec.sdk, "addApp");
        var deploymentList: Sinon.SinonSpy = sandbox.spy(cmdexec, "deploymentList");

        cmdexec.execute(command)
            .done((): void => {
                sinon.assert.calledOnce(addApp);
                sinon.assert.calledTwice(log);
                sinon.assert.calledWithExactly(log, "Successfully added the \"a\" app, along with the following default deployments:");
                sinon.assert.calledOnce(deploymentList);
                done();
            });
    });

    it("appList lists app names and ID's", (done: MochaDone): void => {
        var command: cli.IAppListCommand = {
            type: cli.CommandType.appList,
            format: "json"
        };

        cmdexec.execute(command)
            .done((): void => {
                sinon.assert.calledOnce(log);
                assert.equal(log.args[0].length, 1);

                var actual: string = log.args[0][0];
                var expected = [
                    {
                        name: "a",
                        collaborators: {
                            "a@a.com": {
                                permission: "Owner",
                                isCurrentAccount: true
                            }
                        },
                        deployments: ["Production", "Staging"]
                    },
                    {
                        name: "b",
                        collaborators: {
                            "a@a.com": {
                                permission: "Owner",
                                isCurrentAccount: true
                            }
                        },
                        deployments: ["Production", "Staging"]
                    }
                ];

                assertJsonDescribesObject(actual, expected);
                done();
            });
    });

    it("appRemove removes app", (done: MochaDone): void => {
        var command: cli.IAppRemoveCommand = {
            type: cli.CommandType.appRemove,
            appName: "a"
        };

        var removeApp: Sinon.SinonSpy = sandbox.spy(cmdexec.sdk, "removeApp");

        cmdexec.execute(command)
            .done((): void => {
                sinon.assert.calledOnce(removeApp);
                sinon.assert.calledWithExactly(removeApp, "a");
                sinon.assert.calledOnce(log);
                sinon.assert.calledWithExactly(log, "Successfully removed the \"a\" app.");

                done();
            });
    });

    it("appRemove does not remove app if cancelled", (done: MochaDone): void => {
        var command: cli.IAppRemoveCommand = {
            type: cli.CommandType.appRemove,
            appName: "a"
        };

        var removeApp: Sinon.SinonSpy = sandbox.spy(cmdexec.sdk, "removeApp");

        wasConfirmed = false;

        cmdexec.execute(command)
            .done((): void => {
                sinon.assert.notCalled(removeApp);
                sinon.assert.calledOnce(log);
                sinon.assert.calledWithExactly(log, "App removal cancelled.");

                done();
            });
    });

    it("appRename renames app", (done: MochaDone): void => {
        var command: cli.IAppRenameCommand = {
            type: cli.CommandType.appRename,
            currentAppName: "a",
            newAppName: "c"
        };

        var renameApp: Sinon.SinonSpy = sandbox.spy(cmdexec.sdk, "renameApp");

        cmdexec.execute(command)
            .done((): void => {
                sinon.assert.calledOnce(renameApp);
                sinon.assert.calledOnce(log);
                sinon.assert.calledWithExactly(log, "Successfully renamed the \"a\" app to \"c\".");

                done();
            });
    });

    it("appTransfer transfers app", (done: MochaDone): void => {
        var command: cli.IAppTransferCommand = {
            type: cli.CommandType.appTransfer,
            appName: "a",
            email: "b@b.com"
        };

        var transferApp: Sinon.SinonSpy = sandbox.spy(cmdexec.sdk, "transferApp");

        cmdexec.execute(command)
            .done((): void => {
                sinon.assert.calledOnce(transferApp);
                sinon.assert.calledOnce(log);
                sinon.assert.calledWithExactly(log, "Successfully transferred the ownership of app \"a\" to the account with email \"b@b.com\".");

                done();
            });
    });

    it("collaboratorAdd adds collaborator", (done: MochaDone): void => {
        var command: cli.ICollaboratorAddCommand = {
            type: cli.CommandType.collaboratorAdd,
            appName: "a",
            email: "b@b.com"
        };

        var addCollaborator: Sinon.SinonSpy = sandbox.spy(cmdexec.sdk, "addCollaborator");

        cmdexec.execute(command)
            .done((): void => {
                sinon.assert.calledOnce(addCollaborator);
                sinon.assert.calledOnce(log);
                sinon.assert.calledWithExactly(log, "Successfully added \"b@b.com\" as a collaborator to the app \"a\".");

                done();
            });
    });

    it("collaboratorList lists collaborators email and properties", (done: MochaDone): void => {
        var command: cli.ICollaboratorListCommand = {
            type: cli.CommandType.collaboratorList,
            appName: "a",
            format: "json"
        };

        cmdexec.execute(command)
            .done((): void => {
                sinon.assert.calledOnce(log);
                assert.equal(log.args[0].length, 1);

                var actual: string = log.args[0][0];
                var expected = {
                    "collaborators":
                        {
                            "a@a.com": { permission: "Owner", isCurrentAccount: true },
                            "b@b.com": { permission: "Collaborator", isCurrentAccount: false }
                        }
                };

                assertJsonDescribesObject(actual, expected);
                done();
            });
    });

    it("collaboratorRemove removes collaborator", (done: MochaDone): void => {
        var command: cli.ICollaboratorRemoveCommand = {
            type: cli.CommandType.collaboratorRemove,
            appName: "a",
            email: "b@b.com"
        };

        var removeCollaborator: Sinon.SinonSpy = sandbox.spy(cmdexec.sdk, "removeCollaborator");

        cmdexec.execute(command)
            .done((): void => {
                sinon.assert.calledOnce(removeCollaborator);
                sinon.assert.calledOnce(log);
                sinon.assert.calledWithExactly(log, "Successfully removed \"b@b.com\" as a collaborator from the app \"a\".");

                done();
            });
    });


    it("deploymentAdd reports new app name and ID", (done: MochaDone): void => {
        var command: cli.IDeploymentAddCommand = {
            type: cli.CommandType.deploymentAdd,
            appName: "a",
            deploymentName: "b"
        };

        var addDeployment: Sinon.SinonSpy = sandbox.spy(cmdexec.sdk, "addDeployment");

        cmdexec.execute(command)
            .done((): void => {
                sinon.assert.calledOnce(addDeployment);
                sinon.assert.calledOnce(log);
                sinon.assert.calledWithExactly(log, "Successfully added the \"b\" deployment with key \"6\" to the \"a\" app.");
                done();
            });
    });

    it("deploymentList lists deployment names, deployment keys, and package information", (done: MochaDone): void => {
        var command: cli.IDeploymentListCommand = {
            type: cli.CommandType.deploymentList,
            appName: "a",
            format: "json",
            displayKeys: true
        };

        cmdexec.execute(command)
            .done((): void => {
                sinon.assert.calledOnce(log);
                assert.equal(log.args[0].length, 1);

                var actual: string = log.args[0][0];
                var expected = [
                    {
                        name: "Production",
                        key: "6"
                    },
                    {
                        name: "Staging",
                        key: "6",
                        package: {
                            appVersion: "1.0.0",
                            description: "fgh",
                            label: "v2",
                            packageHash: "jkl",
                            isMandatory: true,
                            size: 10,
                            blobUrl: "http://mno.pqr",
                            uploadTime: 1000,
                            metrics: {
                                active: 123,
                                downloaded: 321,
                                failed: 789,
                                installed: 456,
                                totalActive: 1035
                            }
                        }
                    }
                ];

                assertJsonDescribesObject(actual, expected);
                done();
            });
    });

    it("deploymentRemove removes deployment", (done: MochaDone): void => {
        var command: cli.IDeploymentRemoveCommand = {
            type: cli.CommandType.deploymentRemove,
            appName: "a",
            deploymentName: "Staging"
        };

        var removeDeployment: Sinon.SinonSpy = sandbox.spy(cmdexec.sdk, "removeDeployment");

        cmdexec.execute(command)
            .done((): void => {
                sinon.assert.calledOnce(removeDeployment);
                sinon.assert.calledWithExactly(removeDeployment, "a", "Staging");
                sinon.assert.calledOnce(log);
                sinon.assert.calledWithExactly(log, "Successfully removed the \"Staging\" deployment from the \"a\" app.");

                done();
            });
    });

    it("deploymentRemove does not remove deployment if cancelled", (done: MochaDone): void => {
        var command: cli.IDeploymentRemoveCommand = {
            type: cli.CommandType.deploymentRemove,
            appName: "a",
            deploymentName: "Staging"
        };

        var removeDeployment: Sinon.SinonSpy = sandbox.spy(cmdexec.sdk, "removeDeployment");

        wasConfirmed = false;

        cmdexec.execute(command)
            .done((): void => {
                sinon.assert.notCalled(removeDeployment);
                sinon.assert.calledOnce(log);
                sinon.assert.calledWithExactly(log, "Deployment removal cancelled.");

                done();
            });
    });

    it("deploymentRename renames deployment", (done: MochaDone): void => {
        var command: cli.IDeploymentRenameCommand = {
            type: cli.CommandType.deploymentRename,
            appName: "a",
            currentDeploymentName: "Staging",
            newDeploymentName: "c"
        };

        var renameDeployment: Sinon.SinonSpy = sandbox.spy(cmdexec.sdk, "renameDeployment");

        cmdexec.execute(command)
            .done((): void => {
                sinon.assert.calledOnce(renameDeployment);
                sinon.assert.calledOnce(log);
                sinon.assert.calledWithExactly(log, "Successfully renamed the \"Staging\" deployment to \"c\" for the \"a\" app.");

                done();
            });
    });

    it("deploymentHistory lists package history information", (done: MochaDone): void => {
        var command: cli.IDeploymentHistoryCommand = {
            type: cli.CommandType.deploymentHistory,
            appName: "a",
            deploymentName: "Staging",
            format: "json",
            displayAuthor: false
        };

        var getDeploymentHistory: Sinon.SinonSpy = sandbox.spy(cmdexec.sdk, "getDeploymentHistory");

        cmdexec.execute(command)
            .done((): void => {
                sinon.assert.calledOnce(getDeploymentHistory);
                sinon.assert.calledOnce(log);
                assert.equal(log.args[0].length, 1);

                var actual: string = log.args[0][0];
                var expected: codePush.Package[] = [
                    {
                        description: null,
                        appVersion: "1.0.0",
                        isMandatory: false,
                        packageHash: "463acc7d06adc9c46233481d87d9e8264b3e9ffe60fe98d721e6974209dc71a0",
                        blobUrl: "https://fakeblobstorage.net/storagev2/blobid1",
                        uploadTime: 1447113596270,
                        size: 1,
                        label: "v1",
                        metrics: {
                            active: 789,
                            downloaded: 456,
                            failed: 654,
                            installed: 987,
                            totalActive: 1035
                        }
                    },
                    {
                        description: "New update - this update does a whole bunch of things, including testing linewrapping",
                        appVersion: "1.0.1",
                        isMandatory: false,
                        packageHash: "463acc7d06adc9c46233481d87d9e8264b3e9ffe60fe98d721e6974209dc71a0",
                        blobUrl: "https://fakeblobstorage.net/storagev2/blobid2",
                        uploadTime: 1447118476669,
                        size: 2,
                        label: "v2",
                        metrics: {
                            active: 123,
                            downloaded: 321,
                            failed: 789,
                            installed: 456,
                            totalActive: 1035
                        }
                    }
                ];

                assertJsonDescribesObject(actual, expected);
                done();
            });
    });

    it("release doesn't allow non valid semver ranges", (done: MochaDone): void => {
        var command: cli.IReleaseCommand = {
            type: cli.CommandType.release,
            appName: "a",
            deploymentName: "Staging",
            description: "test releasing zip file",
            mandatory: false,
            appStoreVersion: "not semver",
            package: "./resources"
        };

        releaseHelperFunction(command, done, "Please use a semver-compliant target binary version range, for example \"1.0.0\", \"*\" or \"^1.2.3\".");
    });

    it("release doesn't allow releasing .zip file", (done: MochaDone): void => {
        var command: cli.IReleaseCommand = {
            type: cli.CommandType.release,
            appName: "a",
            deploymentName: "Staging",
            description: "test releasing zip file",
            mandatory: false,
            appStoreVersion: "1.0.0",
            package: "/fake/path/test/file.zip"
        };

        releaseHelperFunction(command, done, INVALID_RELEASE_FILE_ERROR_MESSAGE);
    });

    it("release doesn't allow releasing .ipa file", (done: MochaDone): void => {
        var command: cli.IReleaseCommand = {
            type: cli.CommandType.release,
            appName: "a",
            deploymentName: "Staging",
            description: "test releasing ipa file",
            mandatory: false,
            appStoreVersion: "1.0.0",
            package: "/fake/path/test/file.ipa"
        };

        releaseHelperFunction(command, done, INVALID_RELEASE_FILE_ERROR_MESSAGE);
    });

    it("release doesn't allow releasing .apk file", (done: MochaDone): void => {
        var command: cli.IReleaseCommand = {
            type: cli.CommandType.release,
            appName: "a",
            deploymentName: "Staging",
            description: "test releasing apk file",
            mandatory: false,
            appStoreVersion: "1.0.0",
            package: "/fake/path/test/file.apk"
        };

        releaseHelperFunction(command, done, INVALID_RELEASE_FILE_ERROR_MESSAGE);
    });

    it("release-react fails if CWD does not contain package.json", (done: MochaDone): void => {
        var command: cli.IReleaseReactCommand = {
            type: cli.CommandType.releaseReact,
            appName: "a",
            appStoreVersion: null,
            deploymentName: "Staging",
            description: "Test invalid folder",
            mandatory: false,
            platform: "ios"
        };

        var release: Sinon.SinonSpy = sandbox.spy(cmdexec, "release");
        var releaseReact: Sinon.SinonSpy = sandbox.spy(cmdexec, "releaseReact");

        cmdexec.execute(command)
            .then(() => {
                done(new Error("Did not throw error."));
            })
            .catch((err) => {
                assert.equal(err.message, "Unable to find or read \"package.json\" in the CWD. The \"release-react\" command must be executed in a React Native project folder.");
                sinon.assert.notCalled(release);
                sinon.assert.threw(releaseReact, "Error");
                sinon.assert.notCalled(spawn);
                done();
            })
            .done();
    });

    it("release-react fails if entryFile does not exist", (done: MochaDone): void => {
        var command: cli.IReleaseReactCommand = {
            type: cli.CommandType.releaseReact,
            appName: "a",
            appStoreVersion: null,
            deploymentName: "Staging",
            description: "Test invalid entryFile",
            entryFile: "doesntexist.js",
            mandatory: false,
            platform: "ios"
        };

        ensureInTestAppDirectory();

        var release: Sinon.SinonSpy = sandbox.spy(cmdexec, "release");
        var releaseReact: Sinon.SinonSpy = sandbox.spy(cmdexec, "releaseReact");

        cmdexec.execute(command)
            .then(() => {
                done(new Error("Did not throw error."));
            })
            .catch((err) => {
                assert.equal(err.message, "Entry file \"doesntexist.js\" does not exist.");
                sinon.assert.notCalled(release);
                sinon.assert.threw(releaseReact, "Error");
                sinon.assert.notCalled(spawn);
                done();
            })
            .done();
    });

    it("release-react fails if platform is invalid", (done: MochaDone): void => {
        var command: cli.IReleaseReactCommand = {
            type: cli.CommandType.releaseReact,
            appName: "a",
            appStoreVersion: null,
            deploymentName: "Staging",
            description: "Test invalid platform",
            mandatory: false,
            platform: "blackberry",
        };

        ensureInTestAppDirectory();

        var release: Sinon.SinonSpy = sandbox.spy(cmdexec, "release");
        var releaseReact: Sinon.SinonSpy = sandbox.spy(cmdexec, "releaseReact");

        cmdexec.execute(command)
            .then(() => {
                done(new Error("Did not throw error."));
            })
            .catch((err) => {
                assert.equal(err.message, "Platform must be either \"ios\" or \"android\".");
                sinon.assert.notCalled(release);
                sinon.assert.threw(releaseReact, "Error");
                sinon.assert.notCalled(spawn);
                done();
            })
            .done();
    });

    it("release-react fails if targetBinaryRange is not a valid semver range expression", (done: MochaDone): void => {
        var bundleName = "bundle.js";
        var command: cli.IReleaseReactCommand = {
            type: cli.CommandType.releaseReact,
            appName: "a",
            appStoreVersion: "notsemver",
            bundleName: bundleName,
            deploymentName: "Staging",
            description: "Test uses targetBinaryRange",
            mandatory: false,
            platform: "android",
            sourcemapOutput: "index.android.js.map"
        };

        ensureInTestAppDirectory();

        var release: Sinon.SinonSpy = sandbox.stub(cmdexec, "release", () => { return Q(<void>null) });
        var releaseReact: Sinon.SinonSpy = sandbox.spy(cmdexec, "releaseReact");

        cmdexec.execute(command)
            .then(() => {
                done(new Error("Did not throw error."));
            })
            .catch((err) => {
                assert.equal(err.message, "Please use a semver-compliant target binary version range, for example \"1.0.0\", \"*\" or \"^1.2.3\".");
                sinon.assert.notCalled(release);
                sinon.assert.threw(releaseReact, "Error");
                sinon.assert.notCalled(spawn);
                done();
            })
            .done();
    });

    it("release-react defaults entry file to index.{platform}.js if not provided", (done: MochaDone): void => {
        var bundleName = "bundle.js";
        var command: cli.IReleaseReactCommand = {
            type: cli.CommandType.releaseReact,
            appName: "a",
            appStoreVersion: null,
            bundleName: bundleName,
            deploymentName: "Staging",
            description: "Test default entry file",
            mandatory: false,
            platform: "ios"
        };

        ensureInTestAppDirectory();

        var release: Sinon.SinonSpy = sandbox.stub(cmdexec, "release", () => { return Q(<void>null) });

        cmdexec.execute(command)
            .then(() => {
                var releaseCommand: cli.IReleaseCommand = <any>command;
                releaseCommand.package = path.join(os.tmpdir(), "CodePush");
                releaseCommand.appStoreVersion = "1.2.3";

                sinon.assert.calledOnce(spawn);
                var spawnCommand: string = spawn.args[0][0];
                var spawnCommandArgs: string = spawn.args[0][1].join(" ");
                assert.equal(spawnCommand, "node");
                assert.equal(
                    spawnCommandArgs,
                    `${path.join("node_modules", "react-native", "local-cli", "cli.js")} bundle --assets-dest ${path.join(os.tmpdir(), "CodePush")} --bundle-output ${path.join(os.tmpdir(), "CodePush", bundleName)} --dev false --entry-file index.ios.js --platform ios`
                );
                assertJsonDescribesObject(JSON.stringify(release.args[0][0], /*replacer=*/ null, /*spacing=*/ 2), releaseCommand);
                done();
            })
            .done();
    });

    it("release-react defaults bundle name to \"main.jsbundle\" if not provided and platform is \"ios\"", (done: MochaDone): void => {
        var command: cli.IReleaseReactCommand = {
            type: cli.CommandType.releaseReact,
            appName: "a",
            appStoreVersion: null,
            deploymentName: "Staging",
            description: "Test default entry file",
            mandatory: false,
            platform: "ios"
        };

        ensureInTestAppDirectory();

        var release: Sinon.SinonSpy = sandbox.stub(cmdexec, "release", () => { return Q(<void>null) });

        cmdexec.execute(command)
            .then(() => {
                var releaseCommand: cli.IReleaseCommand = <any>command;
                releaseCommand.package = path.join(os.tmpdir(), "CodePush");
                releaseCommand.appStoreVersion = "1.2.3";

                sinon.assert.calledOnce(spawn);
                var spawnCommand: string = spawn.args[0][0];
                var spawnCommandArgs: string = spawn.args[0][1].join(" ");
                assert.equal(spawnCommand, "node");
                assert.equal(
                    spawnCommandArgs,
                    `${path.join("node_modules", "react-native", "local-cli", "cli.js")} bundle --assets-dest ${path.join(os.tmpdir(), "CodePush")} --bundle-output ${path.join(os.tmpdir(), "CodePush", "main.jsbundle")} --dev false --entry-file index.ios.js --platform ios`
                );
                assertJsonDescribesObject(JSON.stringify(release.args[0][0], /*replacer=*/ null, /*spacing=*/ 2), releaseCommand);
                done();
            })
            .done();
    });

    it("release-react defaults bundle name to \"index.android.bundle\" if not provided and platform is \"android\"", (done: MochaDone): void => {
        var command: cli.IReleaseReactCommand = {
            type: cli.CommandType.releaseReact,
            appName: "a",
            appStoreVersion: null,
            deploymentName: "Staging",
            description: "Test default entry file",
            mandatory: false,
            platform: "android"
        };

        ensureInTestAppDirectory();

        var release: Sinon.SinonSpy = sandbox.stub(cmdexec, "release", () => { return Q(<void>null) });

        cmdexec.execute(command)
            .then(() => {
                var releaseCommand: cli.IReleaseCommand = <any>command;
                releaseCommand.package = path.join(os.tmpdir(), "CodePush");
                releaseCommand.appStoreVersion = "1.2.3";

                sinon.assert.calledOnce(spawn);
                var spawnCommand: string = spawn.args[0][0];
                var spawnCommandArgs: string = spawn.args[0][1].join(" ");
                assert.equal(spawnCommand, "node");
                assert.equal(
                    spawnCommandArgs,
                    `${path.join("node_modules", "react-native", "local-cli", "cli.js")} bundle --assets-dest ${path.join(os.tmpdir(), "CodePush")} --bundle-output ${path.join(os.tmpdir(), "CodePush", "index.android.bundle")} --dev false --entry-file index.android.js --platform android`
                );
                assertJsonDescribesObject(JSON.stringify(release.args[0][0], /*replacer=*/ null, /*spacing=*/ 2), releaseCommand);
                done();
            })
            .done();
    });
<<<<<<< HEAD

=======
    
    it("release-react generates dev bundle", (done: MochaDone): void => {
        var bundleName = "bundle.js";
        var command: cli.IReleaseReactCommand = {
            type: cli.CommandType.releaseReact,
            appName: "a",
            appStoreVersion: null,
            bundleName: bundleName,
            deploymentName: "Staging",
            development: true,
            description: "Test generates dev bundle",
            mandatory: false,
            platform: "android",
            sourcemapOutput: "index.android.js.map"
        };

        ensureInTestAppDirectory();

        var release: Sinon.SinonSpy = sandbox.stub(cmdexec, "release", () => { return Q(<void>null) });

        cmdexec.execute(command)
            .then(() => {
                var releaseCommand: cli.IReleaseCommand = <any>command;
                releaseCommand.package = path.join(os.tmpdir(), "CodePush");
                releaseCommand.appStoreVersion = "1.2.3";

                sinon.assert.calledOnce(spawn);
                var spawnCommand: string = spawn.args[0][0];
                var spawnCommandArgs: string = spawn.args[0][1].join(" ");
                assert.equal(spawnCommand, "node");
                assert.equal(
                    spawnCommandArgs,
                    `${path.join("node_modules", "react-native", "local-cli", "cli.js")} bundle --assets-dest ${path.join(os.tmpdir(), "CodePush")} --bundle-output ${path.join(os.tmpdir(), "CodePush", bundleName)} --dev true --entry-file index.android.js --platform android --sourcemap-output index.android.js.map`
                );
                assertJsonDescribesObject(JSON.stringify(release.args[0][0], /*replacer=*/ null, /*spacing=*/ 2), releaseCommand);
                done();
            })
            .done();
    });
    
>>>>>>> 8eac552d
    it("release-react generates sourcemaps", (done: MochaDone): void => {
        var bundleName = "bundle.js";
        var command: cli.IReleaseReactCommand = {
            type: cli.CommandType.releaseReact,
            appName: "a",
            appStoreVersion: null,
            bundleName: bundleName,
            deploymentName: "Staging",
            description: "Test generates sourcemaps",
            mandatory: false,
            platform: "android",
            sourcemapOutput: "index.android.js.map"
        };

        ensureInTestAppDirectory();

        var release: Sinon.SinonSpy = sandbox.stub(cmdexec, "release", () => { return Q(<void>null) });

        cmdexec.execute(command)
            .then(() => {
                var releaseCommand: cli.IReleaseCommand = <any>command;
                releaseCommand.package = path.join(os.tmpdir(), "CodePush");
                releaseCommand.appStoreVersion = "1.2.3";

                sinon.assert.calledOnce(spawn);
                var spawnCommand: string = spawn.args[0][0];
                var spawnCommandArgs: string = spawn.args[0][1].join(" ");
                assert.equal(spawnCommand, "node");
                assert.equal(
                    spawnCommandArgs,
                    `${path.join("node_modules", "react-native", "local-cli", "cli.js")} bundle --assets-dest ${path.join(os.tmpdir(), "CodePush")} --bundle-output ${path.join(os.tmpdir(), "CodePush", bundleName)} --dev false --entry-file index.android.js --platform android --sourcemap-output index.android.js.map`
                );
                assertJsonDescribesObject(JSON.stringify(release.args[0][0], /*replacer=*/ null, /*spacing=*/ 2), releaseCommand);
                done();
            })
            .done();
    });

    it("release-react uses specified targetBinaryRange option", (done: MochaDone): void => {
        var bundleName = "bundle.js";
        var command: cli.IReleaseReactCommand = {
            type: cli.CommandType.releaseReact,
            appName: "a",
            appStoreVersion: ">=1.0.0 <1.0.5",
            bundleName: bundleName,
            deploymentName: "Staging",
            description: "Test uses targetBinaryRange",
            mandatory: false,
            platform: "android",
            sourcemapOutput: "index.android.js.map"
        };

        ensureInTestAppDirectory();

        var release: Sinon.SinonSpy = sandbox.stub(cmdexec, "release", () => { return Q(<void>null) });

        cmdexec.execute(command)
            .then(() => {
                var releaseCommand: cli.IReleaseCommand = <any>command;
                releaseCommand.package = path.join(os.tmpdir(), "CodePush");
                
                sinon.assert.calledOnce(spawn);
                var spawnCommand: string = spawn.args[0][0];
                var spawnCommandArgs: string = spawn.args[0][1].join(" ");
                assert.equal(spawnCommand, "node");
                assert.equal(
                    spawnCommandArgs,
                    `${path.join("node_modules", "react-native", "local-cli", "cli.js")} bundle --assets-dest ${path.join(os.tmpdir(), "CodePush")} --bundle-output ${path.join(os.tmpdir(), "CodePush", bundleName)} --dev false --entry-file index.android.js --platform android --sourcemap-output index.android.js.map`
                );
                assertJsonDescribesObject(JSON.stringify(release.args[0][0], /*replacer=*/ null, /*spacing=*/ 2), releaseCommand);
                done();
            })
            .done();
    });
    
    function releaseHelperFunction(command: cli.IReleaseCommand, done: MochaDone, expectedError: string): void {
        var release: Sinon.SinonSpy = sandbox.spy(cmdexec.sdk, "release");
        cmdexec.execute(command)
            .done((): void => {
                throw "Error Expected";
            }, (error: any): void => {
                assert (!!error);
                assert.equal(error.message, expectedError);
                done();
            });
    }
});<|MERGE_RESOLUTION|>--- conflicted
+++ resolved
@@ -968,10 +968,7 @@
             })
             .done();
     });
-<<<<<<< HEAD
-
-=======
-    
+
     it("release-react generates dev bundle", (done: MochaDone): void => {
         var bundleName = "bundle.js";
         var command: cli.IReleaseReactCommand = {
@@ -1010,8 +1007,7 @@
             })
             .done();
     });
-    
->>>>>>> 8eac552d
+
     it("release-react generates sourcemaps", (done: MochaDone): void => {
         var bundleName = "bundle.js";
         var command: cli.IReleaseReactCommand = {
@@ -1072,7 +1068,7 @@
             .then(() => {
                 var releaseCommand: cli.IReleaseCommand = <any>command;
                 releaseCommand.package = path.join(os.tmpdir(), "CodePush");
-                
+
                 sinon.assert.calledOnce(spawn);
                 var spawnCommand: string = spawn.args[0][0];
                 var spawnCommandArgs: string = spawn.args[0][1].join(" ");
@@ -1086,7 +1082,7 @@
             })
             .done();
     });
-    
+
     function releaseHelperFunction(command: cli.IReleaseCommand, done: MochaDone, expectedError: string): void {
         var release: Sinon.SinonSpy = sandbox.spy(cmdexec.sdk, "release");
         cmdexec.execute(command)
